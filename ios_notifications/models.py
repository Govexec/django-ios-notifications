# -*- coding: utf-8 -*-
import socket
import struct
import errno
import json
from binascii import hexlify, unhexlify

from django.db import models
from django.conf import settings

try:
    from django.utils.timezone import now as dt_now
except ImportError:
    import datetime
    dt_now = datetime.datetime.now

from django_fields.fields import EncryptedCharField
import OpenSSL

from .exceptions import NotificationPayloadSizeExceeded, InvalidPassPhrase


class BaseService(models.Model):
    """
    A base service class intended to be subclassed.
    """
    name = models.CharField(max_length=255)
    hostname = models.CharField(max_length=255)
    PORT = 0  # Should be overriden by subclass
    connection = None

    def _connect(self, certificate, private_key, passphrase=None):
        """
        Establishes an encrypted SSL socket connection to the service.
        After connecting the socket can be written to or read from.
        """
        # ssl in Python < 3.2 does not support certificates/keys as strings.
        # See http://bugs.python.org/issue3823
        # Therefore pyOpenSSL which lets us do this is a dependancy.
        sock = socket.socket(socket.AF_INET, socket.SOCK_STREAM)
        cert = OpenSSL.crypto.load_certificate(OpenSSL.crypto.FILETYPE_PEM, certificate)
        args = [OpenSSL.crypto.FILETYPE_PEM, private_key]
        if passphrase is not None:
            args.append(str(passphrase))
        try:
            pkey = OpenSSL.crypto.load_privatekey(*args)
        except OpenSSL.crypto.Error:
            raise InvalidPassPhrase
        context = OpenSSL.SSL.Context(OpenSSL.SSL.SSLv3_METHOD)
        context.use_certificate(cert)
        context.use_privatekey(pkey)
        self.connection = OpenSSL.SSL.Connection(context, sock)
        self.connection.connect((self.hostname, self.PORT))
        self.connection.set_connect_state()
        self.connection.do_handshake()

    def _disconnect(self):
        """
        Closes the SSL socket connection.
        """
        if self.connection is not None:
            self.connection.shutdown()
            self.connection.close()

    class Meta:
        abstract = True


class APNService(BaseService):
    """
    Represents an Apple Notification Service either for live
    or sandbox notifications.

    `private_key` is optional if both the certificate and key are provided in
    `certificate`.
    """
    certificate = models.TextField()
    private_key = models.TextField()
    passphrase = EncryptedCharField(null=True, blank=True, help_text='Passphrase for the private key')

    PORT = 2195
    fmt = '!cH32sH%ds'

    def _connect(self):
        """
        Establishes an encrypted SSL socket connection to the service.
        After connecting the socket can be written to or read from.
        """
        return super(APNService, self)._connect(self.certificate, self.private_key, self.passphrase)

    def push_notification_to_devices(self, notification, devices=None, chunk_size=100):
        """
        Sends the specific notification to devices.
        if `devices` is not supplied, all devices in the `APNService`'s device
        list will be sent the notification.
        """
        if devices is None:
            devices = self.device_set.filter(is_active=True)
        self._write_message(notification, devices, chunk_size)

    def _write_message(self, notification, devices, chunk_size):
        """
        Writes the message for the supplied devices to
        the APN Service SSL socket.
        """
        if not isinstance(notification, Notification):
            raise TypeError('notification should be an instance of ios_notifications.models.Notification')

<<<<<<< HEAD
        if self.connection is None:
            if not self.connect():
                return

        payload = self.get_payload(notification)

        for device in devices:
            try:
                self.connection.send(self.pack_message(payload, device))
            except OpenSSL.SSL.WantWriteError:
                self.disconnect()
                i = devices.index(device)
                if isinstance(devices, models.query.QuerySet):
                    devices.update(last_notified_at=datetime.datetime.now())
                devices[:i].update(last_notified_at=datetime.datetime.now())
                return self._write_message(notification, devices[i:]) if self.connect() else None
        if isinstance(devices, models.query.QuerySet):
            devices.update(last_notified_at=datetime.datetime.now())
        else:
            for device in devices:
                device.last_notified_at = datetime.datetime.now()
                device.save()
        notification.last_sent_at = datetime.datetime.now()
        notification.save()

    def get_payload(self, notification):
        aps = {'alert': notification.message}
        if notification.badge is not None:
            aps['badge'] = notification.badge
        if notification.sound is not None:
            aps['sound'] = notification.sound

        message = {'aps': aps}

        if notification.article_id is not None:
            message['article_id'] = notification.article_id

        payload = json.dumps(message, separators=(',', ':'))

        if len(payload) > 256:
            raise NotificationPayloadSizeExceeded

        return payload
=======
        if not isinstance(chunk_size, int) or chunk_size < 1:
            raise ValueError('chunk_size must be an integer greater than zero.')

        payload = notification.payload

        # Split the devices into manageable chunks.
        # Chunk sizes being determined by the `chunk_size` arg.
        device_length = devices.count() if isinstance(devices, models.query.QuerySet) else len(devices)
        chunks = [devices[i:i + chunk_size] for i in xrange(0, device_length, chunk_size)]

        for index in xrange(len(chunks)):
            chunk = chunks[index]
            self._connect()

            for device in chunk:
                if not device.is_active:
                    continue
                try:
                    self.connection.send(self.pack_message(payload, device))
                except (OpenSSL.SSL.WantWriteError, socket.error) as e:
                    if isinstance(e, socket.error) and isinstance(e.args, tuple) and e.args[0] != errno.EPIPE:
                        raise e  # Unexpected exception, raise it.
                    self._disconnect()
                    i = chunk.index(device)
                    self.set_devices_last_notified_at(chunk[:i])
                    # Start again from the next device.
                    # We start from the next device since
                    # if the device no longer accepts push notifications from your app
                    # and you send one to it anyways, Apple immediately drops the connection to your APNS socket.
                    # http://stackoverflow.com/a/13332486/1025116
                    self._write_message(notification, chunk[i + 1:])

            self._disconnect()

            self.set_devices_last_notified_at(chunk)

        if notification.pk or notification.persist:
            notification.last_sent_at = dt_now()
            notification.save()

    def set_devices_last_notified_at(self, devices):
        # Rather than do a save on every object,
        # fetch another queryset and use it to update
        # the devices in a single query.
        # Since the devices argument could be a sliced queryset
        # we can't rely on devices.update() even if devices is
        # a queryset object.
        Device.objects.filter(pk__in=[d.pk for d in devices]).update(last_notified_at=dt_now())
>>>>>>> 6f83bc1b

    def pack_message(self, payload, device):
        """
        Converts a notification payload into binary form.
        """
        if len(payload) > 256:
            raise NotificationPayloadSizeExceeded
        if not isinstance(device, Device):
            raise TypeError('device must be an instance of ios_notifications.models.Device')

        msg = struct.pack(self.fmt % len(payload), chr(0), 32, unhexlify(device.token), len(payload), payload)
        return msg

    def __unicode__(self):
        return self.name

    class Meta:
        unique_together = ('name', 'hostname')


class Notification(models.Model):
    """
    Represents a notification which can be pushed to an iOS device.
    """
    service = models.ForeignKey(APNService)
    message = models.CharField(max_length=200, blank=True, help_text='Alert message to display to the user. Leave empty if no alert should be displayed to the user.')
    badge = models.PositiveIntegerField(null=True, blank=True, help_text='New application icon badge number. Set to None if the badge number must not be changed.')
    sound = models.CharField(max_length=30, blank=True, help_text='Name of the sound to play. Leave empty if no sound should be played.')
    created_at = models.DateTimeField(auto_now_add=True)
    last_sent_at = models.DateTimeField(null=True, blank=True)
    custom_payload = models.CharField(max_length=240, blank=True, help_text='JSON representation of an object containing custom payload.')

    def __init__(self, *args, **kwargs):
        self.persist = getattr(settings, 'IOS_NOTIFICATIONS_PERSIST_NOTIFICATIONS', True)
        super(Notification, self).__init__(*args, **kwargs)

    def __unicode__(self):
        return u'%s%s%s' % (self.message, ' ' if self.message and self.custom_payload else '', self.custom_payload)

    @property
    def extra(self):
        """
        The extra property is used to specify custom payload values
        outside the Apple-reserved aps namespace
        http://developer.apple.com/library/mac/#documentation/NetworkingInternet/Conceptual/RemoteNotificationsPG/ApplePushService/ApplePushService.html#//apple_ref/doc/uid/TP40008194-CH100-SW1
        """
        return json.loads(self.custom_payload) if self.custom_payload else None

    @extra.setter
    def extra(self, value):
        if value is None:
            self.custom_payload = ''
        else:
            if not isinstance(value, dict):
                raise TypeError('must be a valid Python dictionary')
            self.custom_payload = json.dumps(value)  # Raises a TypeError if can't be serialized

    article_id = models.IntegerField(null=True, blank=True)

    def push_to_all_devices(self):
        """
        Pushes this notification to all active devices using the
        notification's related APN service.
        """
        self.service.push_notification_to_devices(self)

<<<<<<< HEAD
    def __unicode__(self):
        return u'Notification: %s' % self.message

    @staticmethod
    def is_valid_length(message, badge=None, sound=None, article_id=None):
=======
    def is_valid_length(self):
>>>>>>> 6f83bc1b
        """
        Determines if a notification payload is a valid length.

        returns bool
        """
        return len(self.payload) <= 256

    @property
    def payload(self):
        aps = {}
        if self.message:
            aps['alert'] = self.message
        if self.badge is not None:
            aps['badge'] = self.badge
        if self.sound:
            aps['sound'] = self.sound
        message = {'aps': aps}
<<<<<<< HEAD
        if article_id is not None:
            message['article_id'] = article_id
=======
        extra = self.extra
        if extra is not None:
            message.update(extra)
>>>>>>> 6f83bc1b
        payload = json.dumps(message, separators=(',', ':'))
        return payload


class Device(models.Model):
    """
    Represents an iOS device with unique token.
    """
    token = models.CharField(max_length=64, blank=False, null=False)
    is_active = models.BooleanField(default=True)
    deactivated_at = models.DateTimeField(null=True, blank=True)
    service = models.ForeignKey(APNService)
    users = models.ManyToManyField(getattr(settings, 'AUTH_USER_MODEL', 'auth.User'), null=True, blank=True, related_name='ios_devices')
    added_at = models.DateTimeField(auto_now_add=True)
    last_notified_at = models.DateTimeField(null=True, blank=True)
    platform = models.CharField(max_length=30, blank=True, null=True)
    display = models.CharField(max_length=30, blank=True, null=True)
    os_version = models.CharField(max_length=20, blank=True, null=True)

    def push_notification(self, notification):
        """
        Pushes a ios_notifications.models.Notification instance to an the device.
        For more details see http://developer.apple.com/library/mac/#documentation/NetworkingInternet/Conceptual/RemoteNotificationsPG/ApplePushService/ApplePushService.html
        """
        if not isinstance(notification, Notification):
            raise TypeError('notification should be an instance of ios_notifications.models.Notification')

        notification.service.push_notification_to_devices(notification, [self])

    def __unicode__(self):
        return self.token

    class Meta:
        unique_together = ('token', 'service')


class FeedbackService(BaseService):
    """
    The service provided by Apple to inform you of devices which no longer have your app installed
    and to which notifications have failed a number of times. Use this class to check the feedback
    service and deactivate any devices it informs you about.

    https://developer.apple.com/library/ios/#documentation/NetworkingInternet/Conceptual/RemoteNotificationsPG/CommunicatingWIthAPS/CommunicatingWIthAPS.html#//apple_ref/doc/uid/TP40008194-CH101-SW3
    """
    apn_service = models.ForeignKey(APNService)

    PORT = 2196

    fmt = '!lh32s'

    def _connect(self):
        """
        Establishes an encrypted socket connection to the feedback service.
        """
<<<<<<< HEAD
        return super(FeedbackService, self).connect(self.apn_service.certificate, self.apn_service.private_key, self.apn_service.passphrase)
=======
        return super(FeedbackService, self).connect(self.apn_service.certificate, self.apn_service.private_key, self.apns_service.passphrase)
>>>>>>> 6f83bc1b

    def call(self):
        """
        Calls the feedback service and deactivates any devices the feedback service mentions.
        """
        self._connect()
        device_tokens = []
        try:
            while True:
                data = self.connection.recv(38)  # 38 being the length in bytes of the binary format feedback tuple.
                timestamp, token_length, token = struct.unpack(self.fmt, data)
                device_token = hexlify(token)
                device_tokens.append(device_token)
        except OpenSSL.SSL.ZeroReturnError:
            # Nothing to receive
            pass
        finally:
            self._disconnect()
        devices = Device.objects.filter(token__in=device_tokens, service=self.apn_service)
        devices.update(is_active=False, deactivated_at=dt_now())
        return devices.count()

    def __unicode__(self):
        return self.name

    class Meta:
        unique_together = ('name', 'hostname')<|MERGE_RESOLUTION|>--- conflicted
+++ resolved
@@ -106,51 +106,6 @@
         if not isinstance(notification, Notification):
             raise TypeError('notification should be an instance of ios_notifications.models.Notification')
 
-<<<<<<< HEAD
-        if self.connection is None:
-            if not self.connect():
-                return
-
-        payload = self.get_payload(notification)
-
-        for device in devices:
-            try:
-                self.connection.send(self.pack_message(payload, device))
-            except OpenSSL.SSL.WantWriteError:
-                self.disconnect()
-                i = devices.index(device)
-                if isinstance(devices, models.query.QuerySet):
-                    devices.update(last_notified_at=datetime.datetime.now())
-                devices[:i].update(last_notified_at=datetime.datetime.now())
-                return self._write_message(notification, devices[i:]) if self.connect() else None
-        if isinstance(devices, models.query.QuerySet):
-            devices.update(last_notified_at=datetime.datetime.now())
-        else:
-            for device in devices:
-                device.last_notified_at = datetime.datetime.now()
-                device.save()
-        notification.last_sent_at = datetime.datetime.now()
-        notification.save()
-
-    def get_payload(self, notification):
-        aps = {'alert': notification.message}
-        if notification.badge is not None:
-            aps['badge'] = notification.badge
-        if notification.sound is not None:
-            aps['sound'] = notification.sound
-
-        message = {'aps': aps}
-
-        if notification.article_id is not None:
-            message['article_id'] = notification.article_id
-
-        payload = json.dumps(message, separators=(',', ':'))
-
-        if len(payload) > 256:
-            raise NotificationPayloadSizeExceeded
-
-        return payload
-=======
         if not isinstance(chunk_size, int) or chunk_size < 1:
             raise ValueError('chunk_size must be an integer greater than zero.')
 
@@ -199,7 +154,6 @@
         # we can't rely on devices.update() even if devices is
         # a queryset object.
         Device.objects.filter(pk__in=[d.pk for d in devices]).update(last_notified_at=dt_now())
->>>>>>> 6f83bc1b
 
     def pack_message(self, payload, device):
         """
@@ -257,8 +211,6 @@
                 raise TypeError('must be a valid Python dictionary')
             self.custom_payload = json.dumps(value)  # Raises a TypeError if can't be serialized
 
-    article_id = models.IntegerField(null=True, blank=True)
-
     def push_to_all_devices(self):
         """
         Pushes this notification to all active devices using the
@@ -266,15 +218,7 @@
         """
         self.service.push_notification_to_devices(self)
 
-<<<<<<< HEAD
-    def __unicode__(self):
-        return u'Notification: %s' % self.message
-
-    @staticmethod
-    def is_valid_length(message, badge=None, sound=None, article_id=None):
-=======
     def is_valid_length(self):
->>>>>>> 6f83bc1b
         """
         Determines if a notification payload is a valid length.
 
@@ -292,14 +236,9 @@
         if self.sound:
             aps['sound'] = self.sound
         message = {'aps': aps}
-<<<<<<< HEAD
-        if article_id is not None:
-            message['article_id'] = article_id
-=======
         extra = self.extra
         if extra is not None:
             message.update(extra)
->>>>>>> 6f83bc1b
         payload = json.dumps(message, separators=(',', ':'))
         return payload
 
@@ -354,11 +293,7 @@
         """
         Establishes an encrypted socket connection to the feedback service.
         """
-<<<<<<< HEAD
-        return super(FeedbackService, self).connect(self.apn_service.certificate, self.apn_service.private_key, self.apn_service.passphrase)
-=======
         return super(FeedbackService, self).connect(self.apn_service.certificate, self.apn_service.private_key, self.apns_service.passphrase)
->>>>>>> 6f83bc1b
 
     def call(self):
         """
